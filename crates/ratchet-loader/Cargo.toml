[package]
name = "ratchet-loader"
version = "0.1.0"
edition = "2021"

# See more keys and their definitions at https://doc.rust-lang.org/cargo/reference/manifest.html

[dependencies]
ratchet = { path = "../ratchet-core" }
half.workspace = true
byteorder.workspace = true
anyhow.workspace = true
bytemuck.workspace = true
thiserror.workspace = true
log.workspace = true

[dev-dependencies]
<<<<<<< HEAD
hf-hub = "0.3.2"
wasm-bindgen-test.workspace = true
tokio = { version = "1.36.0", features = [
    "sync",
    "macros",
    "io-util",
    "rt",
    "time",
] }
=======
hf-hub.workspace = true
>>>>>>> 0430dbe6
<|MERGE_RESOLUTION|>--- conflicted
+++ resolved
@@ -15,16 +15,12 @@
 log.workspace = true
 
 [dev-dependencies]
-<<<<<<< HEAD
-hf-hub = "0.3.2"
 wasm-bindgen-test.workspace = true
+hf-hub.workspace = true
 tokio = { version = "1.36.0", features = [
     "sync",
     "macros",
     "io-util",
     "rt",
     "time",
-] }
-=======
-hf-hub.workspace = true
->>>>>>> 0430dbe6
+] }